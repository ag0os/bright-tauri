[package]
name = "bright-tauri"
version = "0.1.0"
description = "A Tauri App"
authors = ["you"]
edition = "2021"

# See more keys and their definitions at https://doc.rust-lang.org/cargo/reference/manifest.html

[lib]
# The `_lib` suffix may seem redundant but it is necessary
# to make the lib name unique and wouldn't conflict with the bin name.
# This seems to be only an issue on Windows, see https://github.com/rust-lang/cargo/issues/8519
name = "bright_tauri_lib"
crate-type = ["staticlib", "cdylib", "rlib"]

[build-dependencies]
tauri-build = { version = "2", features = [] }

[dependencies]
tauri = { version = "2", features = [] }
tauri-plugin-opener = "2"
serde = { version = "1", features = ["derive"] }
serde_json = "1"
<<<<<<< HEAD
ts-rs = "10"
=======
rusqlite = { version = "0.32", features = ["bundled", "serde_json"] }
uuid = { version = "1.11", features = ["v4", "serde"] }
chrono = { version = "0.4", features = ["serde"] }
>>>>>>> 8e9a9c38
<|MERGE_RESOLUTION|>--- conflicted
+++ resolved
@@ -22,10 +22,7 @@
 tauri-plugin-opener = "2"
 serde = { version = "1", features = ["derive"] }
 serde_json = "1"
-<<<<<<< HEAD
 ts-rs = "10"
-=======
 rusqlite = { version = "0.32", features = ["bundled", "serde_json"] }
 uuid = { version = "1.11", features = ["v4", "serde"] }
 chrono = { version = "0.4", features = ["serde"] }
->>>>>>> 8e9a9c38
